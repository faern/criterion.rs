[package]
authors = [
  "Jorge Aparicio <japaricious@gmail.com>",
  "Brook Heisler <brookheisler@gmail.com>",
]
name = "criterion"
version = "0.4.0"
edition = "2018"

description = "Statistics-driven micro-benchmarking library"
homepage    = "https://bheisler.github.io/criterion.rs/book/index.html"
repository  = "https://github.com/bheisler/criterion.rs"
readme      = "README.md"
keywords    = ["criterion", "benchmark"]
categories  = ["development-tools::profiling"]
license     = "Apache-2.0/MIT"
exclude     = ["book/*"]

[dependencies]
<<<<<<< HEAD
anes           = "0.1.4"
lazy_static    = "1.4"
criterion-plot = { path = "plot", version = "0.5.0" }
=======
once_cell      = "1.14"
criterion-plot = { path = "plot", version = "0.4.5" }
>>>>>>> 8e9f0dfa
itertools      = "0.10"
serde          = "1.0"
serde_json     = "1.0"
serde_derive   = "1.0"
ciborium       = "0.2.0"
atty           = "0.2.6"
clap           = { version = "3.1", default-features = false, features = ["std"] }
walkdir        = "2.3"
tinytemplate   = "1.1"
cast           = "0.3"
num-traits     = { version = "0.2", default-features = false, features = ["std"] }
oorandom       = "11.1"
regex          = { version = "1.5", default-features = false, features = ["std"] }

# Optional dependencies
rayon = { version = "1.3", optional = true }
csv = { version = "1.1", optional = true }
futures = { version = "0.3", default_features = false, optional = true }
smol = { version = "1.2", default-features = false, optional = true }
tokio = { version = "1.0", default-features = false, features = [
  "rt",
], optional = true }
async-std = { version = "1.9", optional = true }

[dependencies.plotters]
version          = "^0.3.1"
optional         = true
default-features = false
features         = ["svg_backend", "area_series", "line_series"]

[dev-dependencies]
tempfile   = "3.2.0"
approx     = "0.5.0"
quickcheck = { version = "1.0", default-features = false }
rand       = "0.8"
futures    = { version = "0.3", default_features = false, features = ["executor"] }

[badges]
maintenance = { status = "passively-maintained" }

[features]
stable = [
  "csv_output",
  "html_reports",
  "async_futures",
  "async_smol",
  "async_tokio",
  "async_std",
]
default = ["rayon", "plotters", "cargo_bench_support"]

# Enable use of the nightly-only test::black_box function to discourage compiler optimizations.
real_blackbox = []

# Enable async/await support
async = ["futures"]

# These features enable built-in support for running async benchmarks on each different async
# runtime.
async_futures = ["futures/executor", "async"]
async_smol    = ["smol", "async"]
async_tokio   = ["tokio", "async"]
async_std     = ["async-std", "async"]

# This feature _currently_ does nothing except disable a warning message, but in 0.4.0 it will be
# required in order to have Criterion.rs generate its own plots (as opposed to using cargo-criterion)
html_reports = []

# This feature _currently_ does nothing except disable a warning message, but in 0.4.0 it will be
# required in order to have Criterion.rs be usable outside of cargo-criterion.
cargo_bench_support = []

# This feature _currently_ does nothing, but in 0.4.0 it will be
# required in order to have Criterion.rs generate CSV files. This feature is deprecated in favor of
# cargo-criterion's --message-format=json option.
csv_output = ["csv"]

[workspace]
exclude = ["cargo-criterion"]

[[bench]]
name    = "bench_main"
harness = false

[lib]
bench = false

# Enable all of the async runtimes for the docs.rs output
[package.metadata.docs.rs]
features = ["async_futures", "async_smol", "async_std", "async_tokio"]<|MERGE_RESOLUTION|>--- conflicted
+++ resolved
@@ -17,14 +17,9 @@
 exclude     = ["book/*"]
 
 [dependencies]
-<<<<<<< HEAD
 anes           = "0.1.4"
-lazy_static    = "1.4"
+once_cell      = "1.14"
 criterion-plot = { path = "plot", version = "0.5.0" }
-=======
-once_cell      = "1.14"
-criterion-plot = { path = "plot", version = "0.4.5" }
->>>>>>> 8e9f0dfa
 itertools      = "0.10"
 serde          = "1.0"
 serde_json     = "1.0"
